--- conflicted
+++ resolved
@@ -26,12 +26,9 @@
 import io.ktor.server.request.httpMethod
 import io.ktor.server.request.uri
 import io.ktor.server.response.respond
-<<<<<<< HEAD
-=======
 import io.ktor.server.response.respondFile
 import io.ktor.server.response.respondText
 import io.ktor.server.routing.get
->>>>>>> 739919dc
 import io.ktor.server.routing.path
 import io.ktor.server.routing.routing
 import io.micrometer.core.instrument.Gauge
@@ -47,12 +44,9 @@
 import kotlinx.serialization.json.Json
 import org.slf4j.LoggerFactory
 import java.io.File
-<<<<<<< HEAD
-=======
 import java.time.Clock
 import java.time.OffsetDateTime
 import java.time.format.DateTimeFormatter
->>>>>>> 739919dc
 import java.util.UUID
 
 private val applicationLogger = LoggerFactory.getLogger("com.example.app.Application")
@@ -227,7 +221,6 @@
             envKeys = listOf("MINIAPP_DIST"),
             configKeys = listOf("app.miniapp.dist"),
         )?.takeUnless { it.isBlank() }
-<<<<<<< HEAD
 
     val miniAppRoot =
         sequenceOf(configuredMiniAppPath, "miniapp/dist")
@@ -265,7 +258,6 @@
     }
 }
 
-=======
 
     val miniAppRoot =
         sequenceOf(configuredMiniAppPath, "miniapp/dist")
@@ -363,7 +355,6 @@
         timestamp = OffsetDateTime.now(Clock.systemUTC()).format(DateTimeFormatter.ISO_OFFSET_DATE_TIME),
     )
 
->>>>>>> 739919dc
 private fun Application.versionInfo(): VersionResponse =
     VersionResponse(
         app =
@@ -424,8 +415,6 @@
 
 @Serializable
 internal data class VersionResponse(
-<<<<<<< HEAD
-=======
 private data class ErrorResponse(
     val status: Int,
     val error: String,
@@ -436,7 +425,6 @@
 
 @Serializable
 private data class VersionResponse(
->>>>>>> 739919dc
     val app: String,
     val version: String,
     val git: String?,
